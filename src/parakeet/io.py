--- conflicted
+++ resolved
@@ -16,7 +16,10 @@
 import PIL.Image
 import parakeet
 
-FEI_EXTENDED_HEADER_DTYPE = mrcfile.dtypes.get_ext_header_dtype(b"FEI1")
+try:
+    FEI_EXTENDED_HEADER_DTYPE = mrcfile.dtypes.FEI1_EXTENDED_HEADER_DTYPE
+except Exception:
+    FEI_EXTENDED_HEADER_DTYPE = mrcfile.dtypes.get_ext_header_dtype(b"FEI1")
 
 
 METADATA_DTYPE = np.dtype(
@@ -110,14 +113,7 @@
     """
     An object to represent a row
 
-<<<<<<< HEAD
-    """
-=======
-try:
-    FEI_EXTENDED_HEADER_DTYPE = mrcfile.dtypes.FEI1_EXTENDED_HEADER_DTYPE
-except Exception:
-    FEI_EXTENDED_HEADER_DTYPE = mrcfile.dtypes.get_ext_header_dtype(b"FEI1")
->>>>>>> 28cd5164
+    """
 
     def __init__(self, header, index):
         self._header = header
