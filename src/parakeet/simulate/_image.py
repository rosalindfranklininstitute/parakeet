--- conflicted
+++ resolved
@@ -24,9 +24,6 @@
 from parakeet.simulate.simulation import Simulation
 
 
-Device = parakeet.config.Device
-
-
 __all__ = ["image"]
 
 
@@ -116,13 +113,8 @@
         )
 
         # Get the image metadata
-<<<<<<< HEAD
-        metadata = np.asarray(self.optics.header)[index]
-        metadata["dose"] = self.microscope.beam.electrons_per_angstrom
-=======
         metadata = np.asarray(self.optics.header[index])
         metadata["dose"] = electrons_per_angstrom
->>>>>>> fdabb33c
         metadata["dqe"] = self.microscope.detector.dqe
         metadata["gain"] = 1
         metadata["offset"] = 0
@@ -135,7 +127,7 @@
     microscope: Microscope,
     optics: object,
     scan: Scan,
-    device: Device = Device.gpu,
+    device: parakeet.config.Device = parakeet.config.Device.gpu,
     simulation: dict = None,
     cluster: dict = None,
 ) -> Simulation:
