--- conflicted
+++ resolved
@@ -54,99 +54,6 @@
         self.simulation = simulation
         self.device = device
 
-<<<<<<< HEAD
-=======
-    def get_masker(
-        self,
-        index,
-        input_multislice,
-        pixel_size,
-        drift,
-        origin,
-        offset,
-        orientation,
-        shift,
-    ):
-        """
-        Get the masker object for the ice specification
-
-        """
-
-        # Create the masker
-        masker = multem.Masker(input_multislice.nx, input_multislice.ny, pixel_size)
-
-        # Set the ice parameters
-        ice_parameters = multem.IceParameters()
-        ice_parameters.m1 = self.simulation["ice_parameters"]["m1"]
-        ice_parameters.m2 = self.simulation["ice_parameters"]["m1"]
-        ice_parameters.s1 = self.simulation["ice_parameters"]["s1"]
-        ice_parameters.s2 = self.simulation["ice_parameters"]["s2"]
-        ice_parameters.a1 = self.simulation["ice_parameters"]["a1"]
-        ice_parameters.a2 = self.simulation["ice_parameters"]["a2"]
-        ice_parameters.density = self.simulation["ice_parameters"]["density"]
-        masker.set_ice_parameters(ice_parameters)
-
-        # Get the sample centre
-        shape = self.sample.shape
-        centre = np.array(self.sample.centre)
-        drift = np.array(drift)
-        detector_origin = np.array([origin[0], origin[1], 0])
-        centre = centre + offset - detector_origin - shift
-
-        # Set the shape
-        if shape["type"] == "cube":
-            length = shape["cube"]["length"]
-            masker.set_cuboid(
-                (
-                    centre[0] - length / 2,
-                    centre[1] - length / 2,
-                    centre[2] - length / 2,
-                ),
-                (length, length, length),
-            )
-        elif shape["type"] == "cuboid":
-            length_x = shape["cuboid"]["length_x"]
-            length_y = shape["cuboid"]["length_y"]
-            length_z = shape["cuboid"]["length_z"]
-            masker.set_cuboid(
-                (
-                    centre[0] - length_x / 2,
-                    centre[1] - length_y / 2,
-                    centre[2] - length_z / 2,
-                ),
-                (length_x, length_y, length_z),
-            )
-        elif shape["type"] == "cylinder":
-            radius = shape["cylinder"]["radius"]
-            if not isinstance(radius, Iterable):
-                radius = [radius]
-            length = shape["cylinder"]["length"]
-            offset_x = shape["cylinder"].get("offset_x", None)
-            offset_z = shape["cylinder"].get("offset_z", None)
-            axis = shape["cylinder"].get("axis", (0, 1, 0))
-            if offset_x is None:
-                offset_x = [0] * len(radius)
-            if offset_z is None:
-                offset_z = [0] * len(radius)
-            masker.set_cylinder(
-                (centre[0], centre[1] - length / 2, centre[2]),
-                axis,
-                length,
-                list(radius),
-                list(offset_x),
-                list(offset_z),
-            )
-
-        # Rotate unless we have a single particle type simulation
-        if self.scan.is_uniform_angular_scan:
-            masker.set_rotation(centre, (0, 0, 0))
-        else:
-            masker.set_rotation(centre, orientation)
-
-        # Get the masker
-        return masker
-
->>>>>>> 20883dab
     def __call__(self, index):
         """
         Simulate a single frame
@@ -285,6 +192,7 @@
                 position,
                 self.sample,
                 self.scan,
+                self.simulation,
             )
 
             # Run the simulation
@@ -345,11 +253,7 @@
 def simulation_factory(
     microscope: Microscope,
     sample: parakeet.sample.Sample,
-<<<<<<< HEAD
-    scan: Scan,
-=======
     scan: parakeet.config.Scan,
->>>>>>> 20883dab
     device: parakeet.config.Device = parakeet.config.Device.gpu,
     simulation: dict = None,
     cluster: dict = None,
